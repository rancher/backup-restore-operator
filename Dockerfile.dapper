--- conflicted
+++ resolved
@@ -1,8 +1,4 @@
-<<<<<<< HEAD
-FROM registry.suse.com/bci/golang:1.20
-=======
 FROM registry.suse.com/bci/golang:1.22
->>>>>>> 5b1b91f1
 # Add buildx plugin
 COPY --from=docker.io/docker/buildx-bin:0.13.1 /buildx /usr/libexec/docker/cli-plugins/docker-buildx
 
@@ -14,11 +10,7 @@
     rm -rf /tmp/* /var/tmp/* /usr/share/doc/packages/*
 
 RUN if [ "${ARCH}" == "amd64" ]; then \
-<<<<<<< HEAD
-        curl -sSfL https://raw.githubusercontent.com/golangci/golangci-lint/master/install.sh | sh -s v1.54.2; \
-=======
         curl -sSfL https://raw.githubusercontent.com/golangci/golangci-lint/master/install.sh | sh -s v1.57.2; \
->>>>>>> 5b1b91f1
     fi
 RUN curl -sL https://get.helm.sh/helm-v3.9.0-linux-${ARCH}.tar.gz | tar xvzf - -C /usr/local/bin --strip-components=1
 RUN if [ "${ARCH}" != "s390x" ]; then \
